--- conflicted
+++ resolved
@@ -34,18 +34,9 @@
     parameter_name = 'generator_identifier'
 
     def lookups(self, request, model_admin):
-<<<<<<< HEAD
         values = []
 
         identifiers = DataPoint.objects.generator_identifiers()
-=======
-        identifiers = DataServerMetadatum.objects.filter(key="Data Point Generators").first()
-
-        if identifiers is not None:
-            values = []
-
-            seen_identifiers = json.loads(identifiers.value)
->>>>>>> 2a6a5925
 
         if identifiers is not None:
             for identifier in identifiers:
