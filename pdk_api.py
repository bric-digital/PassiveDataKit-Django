# pylint: disable=line-too-long, no-member

import bz2
import calendar
import csv
import gc
import importlib
import json
import os
import tempfile
import traceback

import StringIO

import dropbox
import paramiko

from django.conf import settings
from django.core import management
from django.db.models import Q
from django.template.loader import render_to_string
from django.utils import timezone
from django.utils.text import slugify

from .models import DataPoint, DataBundle, DataGeneratorDefinition, DataSourceReference, install_supports_jsonfield

# def name_for_generator(identifier):
#    if identifier == 'web-historian':
#        return 'Web Historian Web Visits'
#
#    return None

# def compile_visualization(identifier, points_query, folder):
#
#    if identifier == 'web-historian':
#

def visualization(source, generator):
    try:
        generator_module = importlib.import_module('.generators.' + generator.replace('-', '_'), package='passive_data_kit')

        output = generator_module.visualization(source, generator)

        if output is not None:
            return output
    except ImportError:
        # traceback.print_exc()
        pass
    except AttributeError:
        # traceback.print_exc()
        pass

    context = {}
    context['source'] = source
    context['generator_identifier'] = generator

    rows = []

    for point in DataPoint.objects.filter(source=source.identifier, generator_identifier=generator).order_by('-created')[:1000]:
        row = {}

        row['created'] = point.created
        row['value'] = '-'

        rows.append(row)

    context['table_rows'] = rows

    return render_to_string('pdk_generic_viz_template.html', context)

def data_table(source, generator):
    for app in settings.INSTALLED_APPS:
        try:
            generator_module = importlib.import_module('.generators.' + generator.replace('-', '_'), package=app)

            output = generator_module.data_table(source, generator)

            if output is not None:
                return output
        except ImportError:
            pass
        except AttributeError:
            pass

    context = {}
    context['source'] = source
    context['generator_identifier'] = generator

    rows = []

    for point in DataPoint.objects.filter(source=source.identifier, generator_identifier=generator).order_by('-created')[:1000]:
        row = {}

        row['created'] = point.created
        row['value'] = '-'

        rows.append(row)

    context['table_rows'] = rows

    return render_to_string('pdk_generic_viz_template.html', context)

def compile_report(generator, sources, data_start=None, data_end=None, date_type='created'): # pylint: disable=too-many-locals, too-many-branches, too-many-statements
    try:
        generator_module = importlib.import_module('.generators.' + generator.replace('-', '_'), package='passive_data_kit')

        output_file = None

        try:
            output_file = generator_module.compile_report(generator, sources, data_start=data_start, data_end=data_end, date_type=date_type)
        except TypeError:
            print 'TODO: Update ' + generator + '.compile_report to support data_start, data_end, and date_type parameters!'

            output_file = generator_module.compile_report(generator, sources)

        if output_file is not None:
            return output_file
    except ImportError:
        pass
    except AttributeError:
        pass

    filename = tempfile.gettempdir() + '/' + generator + '.txt'

    with open(filename, 'w') as outfile:
        writer = csv.writer(outfile, delimiter='\t')

        writer.writerow([
            'Source',
            'Generator',
            'Generator Identifier',
            'Created Timestamp',
            'Created Date',
            'Latitude',
            'Longitude',
            'Recorded Timestamp',
            'Recorded Date',
            'Properties'
        ])

        generator_definition = DataGeneratorDefinition.defintion_for_identifier(generator)

        for source in sources:
            source_reference = DataSourceReference.reference_for_source(source)

            points = DataPoint.objects.filter(source_reference=source_reference, generator_definition=generator_definition)

            if data_start is not None:
                if date_type == 'recorded':
                    points = points.filter(recorded__gte=data_start)
                else:
                    points = points.filter(created__gte=data_start)

            if data_end is not None:
                if date_type == 'recorded':
                    points = points.filter(recorded__lte=data_end)
                else:
                    points = points.filter(created__lte=data_end)

            points = points.order_by('source', 'created')

            index = 0
            count = points.count()

            while index < count:
                for point in points[index:(index + 5000)]:
                    row = []

                    row.append(point.source)
                    row.append(point.generator)
                    row.append(point.generator_identifier)
                    row.append(calendar.timegm(point.created.utctimetuple()))
                    row.append(point.created.isoformat())

                    if point.generated_at is not None:
                        row.append(point.generated_at.y)
                        row.append(point.generated_at.x)
                    else:
                        row.append('')
                        row.append('')

                    row.append(calendar.timegm(point.recorded.utctimetuple()))
                    row.append(point.recorded.isoformat())
                    row.append(json.dumps(point.fetch_properties()))

                    writer.writerow(row)

                index += 5000

    return filename

def compile_visualization(identifier, points, folder):
    try:
        generator_module = importlib.import_module('.generators.' + identifier.replace('-', '_'), package='passive_data_kit')

        generator_module.compile_visualization(identifier, points, folder)
    except ImportError:
        pass
    except AttributeError:
        pass

def extract_location_method(identifier):
    try:
        generator_module = importlib.import_module('.generators.' + identifier.replace('-', '_'), package='passive_data_kit')

        return generator_module.extract_location
    except ImportError:
        pass
    except AttributeError:
        pass

    return None

def send_to_destination(destination, report_path):
    file_sent = False

    if destination.destination == 'dropbox':
        try:
            parameters = destination.fetch_parameters()

            if 'access_token' in parameters:
                client = dropbox.Dropbox(parameters['access_token'])

                path = '/'

                if 'path' in parameters:
                    path = parameters['path']

                path = path + '/'

                if 'prepend_date' in parameters:
                    path = path + timezone.now().date().isoformat() + '-'

                path = path + os.path.basename(os.path.normpath(report_path))

                with open(report_path, 'rb') as report_file:
                    client.files_upload(report_file.read(), path)

                file_sent = True
        except BaseException:
            traceback.print_exc()
    elif destination.destination == 'sftp':
        try:
            parameters = destination.fetch_parameters()

            if ('username' in parameters) and ('host' in parameters) and ('key' in parameters):
                path = ''

                if 'path' in parameters:
                    path = parameters['path']

                if 'prepend_date' in parameters:
                    path = path + timezone.now().date().isoformat() + '-'

                path = path + os.path.basename(os.path.normpath(report_path))

                key = paramiko.RSAKey.from_private_key(StringIO.StringIO(parameters['key']))

                ssh_client = paramiko.SSHClient()
                ssh_client.set_missing_host_key_policy(paramiko.AutoAddPolicy())
                ssh_client.connect(hostname=parameters['host'], username=parameters['username'], pkey=key)

                ftp_client = ssh_client.open_sftp()
                ftp_client.put(report_path, path)
                ftp_client.close()

                file_sent = True
        except BaseException:
            traceback.print_exc()

    if file_sent is False:
        print 'Unable to transmit report to destination "' + destination.destination + '".'

def annotate_source_definition(source, definition):
    active_alerts = []

    for alert in source.alerts.filter(active=True):
        active_alerts.append(alert.fetch_definition())

    definition['active_alerts'] = active_alerts

    earliest_point = source.earliest_point()

    if earliest_point is not None:
        definition['earliest_point'] = {
            'pk': earliest_point.pk,
            'generator_identifier': earliest_point.generator_identifier,
            'created': earliest_point.created.isoformat(),
            'recorded': earliest_point.recorded.isoformat()
        }
    else:
        definition['earliest_point'] = None

    latest_point = source.latest_point()

    if latest_point is not None:
        definition['latest_point'] = {
            'pk': latest_point.pk,
            'generator_identifier': latest_point.generator_identifier,
            'created': latest_point.created.isoformat(),
            'recorded': latest_point.recorded.isoformat()
        }
    else:
        definition['latest_point'] = None

    return definition

def load_backup(filename, content):
    prefix = 'pdk_backup_' + settings.ALLOWED_HOSTS[0]

    if filename.startswith(prefix) is False:
        return

    if 'json-dumpdata' in filename:
        filename = filename.replace('.json-dumpdata.bz2.encrypted', '.json')

        path = os.path.join(tempfile.gettempdir(), filename)

        with open(path, 'wb') as fixture_file:
            fixture_file.write(content)

        management.call_command('loaddata', path)

        os.remove(path)
    elif 'pdk-bundle' in filename:
        bundle = DataBundle(recorded=timezone.now())

        if install_supports_jsonfield():
            bundle.properties = json.loads(content)
        else:
            bundle.properties = content

        bundle.save()
    else:
        print '[passive_data_kit.pdk_api.load_backup] Unknown file type: ' + filename

def incremental_backup(parameters): # pylint: disable=too-many-locals, too-many-statements
    to_transmit = []
    to_clear = []

    # Dump full content of these models. No incremental backup here.

    dumpdata_apps = (
        'auth',
        'passive_data_kit.AppConfiguration',
        'passive_data_kit.DataServerApiToken',
        'passive_data_kit.DataServerAccessRequest',
        'passive_data_kit.DataServer',
        'passive_data_kit.DataSourceGroup',
        'passive_data_kit.DataSource',
        'passive_data_kit.DeviceIssue',
        'passive_data_kit.DeviceModel',
        'passive_data_kit.Device',
        'passive_data_kit.ReportDestination',
    )

    prefix = 'pdk_backup_' + settings.ALLOWED_HOSTS[0]

    if 'start_date' in parameters:
        prefix += '_' + parameters['start_date'].isoformat()

    if 'end_date' in parameters:
        prefix += '_' + parameters['end_date'].isoformat()
        
    backup_staging = tempfile.gettempdir()
    
    try:
    	backup_staging = settings.PDK_BACKUP_STAGING_DESTINATION
    except AttributeError:
    	pass

    for app in dumpdata_apps:
        print '[passive_data_kit] Backing up ' + app + '...'
        buf = StringIO.StringIO()
        management.call_command('dumpdata', app, stdout=buf)
        buf.seek(0)

        database_dump = buf.read()

        buf = None

        gc.collect()

        compressed_str = bz2.compress(database_dump)

        database_dump = None

        gc.collect()

        filename = prefix + '_' + slugify(app) + '.json-dumpdata.bz2'

        path = os.path.join(backup_staging, filename)

        with open(path, 'wb') as fixture_file:
            fixture_file.write(compressed_str)

        to_transmit.append(path)

    # Using parameters, only backup matching DataPoint objects. Add PKs to to_clear for
    # optional deletion.

    bundle_size = 500

<<<<<<< HEAD
    query = Q(generator_identifier__startswith='pdk-')
=======
    try:
        bundle_size = settings.PDK_BACKUP_BUNDLE_SIZE
    except AttributeError:
        print 'Define PDK_BACKUP_BUNDLE_SIZE in the settings to define the size of backup payloads.'

    query = Q(generator__startswith='pdk-')
>>>>>>> ad37272f

    if 'start_date' in parameters:
        query = query & Q(recorded__gte=parameters['start_date'])

    if 'end_date' in parameters:
        query = query & Q(recorded__lt=parameters['end_date'])

    log_recorded = False

    if 'clear_archived' in parameters and parameters['clear_archived']:
        log_recorded = True

    count = DataPoint.objects.filter(query).count()

    index = 0

    while index < count:
        filename = prefix + '_data_points_' + str(index) + '_' + str(count) + '.pdk-bundle.bz2'

        print '[passive_data_kit] Backing up data points ' + str(index) + ' of ' + str(count) + '...'

        bundle = []

        for point in DataPoint.objects.filter(query).order_by('recorded')[index:(index + bundle_size)]:
            bundle.append(point.fetch_properties())

            if log_recorded:
                to_clear.append('pdk:' + str(point.pk))

        index += bundle_size

        compressed_str = bz2.compress(json.dumps(bundle))

        path = os.path.join(backup_staging, filename)

        with open(path, 'wb') as compressed_file:
            compressed_file.write(compressed_str)

        to_transmit.append(path)

    return to_transmit, to_clear


def clear_points(to_clear):
    for point_id in to_clear:
        point_pk = int(point_id.replace('pdk:', ''))

        DataPoint.objects.filter(pk=point_pk).delete()<|MERGE_RESOLUTION|>--- conflicted
+++ resolved
@@ -401,16 +401,12 @@
 
     bundle_size = 500
 
-<<<<<<< HEAD
+    try:
+        bundle_size = settings.PDK_BACKUP_BUNDLE_SIZE
+    except AttributeError:
+        print 'Define PDK_BACKUP_BUNDLE_SIZE in the settings to define the size of backup payloads.'
+
     query = Q(generator_identifier__startswith='pdk-')
-=======
-    try:
-        bundle_size = settings.PDK_BACKUP_BUNDLE_SIZE
-    except AttributeError:
-        print 'Define PDK_BACKUP_BUNDLE_SIZE in the settings to define the size of backup payloads.'
-
-    query = Q(generator__startswith='pdk-')
->>>>>>> ad37272f
 
     if 'start_date' in parameters:
         query = query & Q(recorded__gte=parameters['start_date'])
