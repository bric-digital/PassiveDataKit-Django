# -*- coding: utf-8 -*-
# pylint: disable=no-member,line-too-long

from __future__ import print_function

from builtins import str # pylint: disable=redefined-builtin

import datetime
import importlib
import json
import os
import tempfile
import traceback
import zipfile

import zipstream

import pytz

from django.conf import settings
from django.core.files import File
from django.core.mail import send_mail
from django.core.management.base import BaseCommand
from django.template.loader import render_to_string
from django.utils import timezone
from django.utils.encoding import force_text

from ...decorators import handle_lock, log_scheduled_event
from ...models import DataPoint, ReportJob, ReportJobBatchRequest, DataGeneratorDefinition, DataSourceReference, DataSource, install_supports_jsonfield

REMOVE_SLEEP_MAX = 60 # Added to avoid "WindowsError: [Error 32] The process cannot access the file because it is being used by another process"

class Command(BaseCommand):
    help = 'Compiles data reports requested by end users.'

    def add_arguments(self, parser):
        pass

    @handle_lock
    @log_scheduled_event
    def handle(self, *args, **options): # pylint: disable=too-many-locals,too-many-branches,too-many-statements
        os.umask(000)

        pending = ReportJob.objects.filter(started=None, completed=None)

        while pending.count() > 0:
            report = ReportJob.objects.filter(started=None, completed=None)\
                                      .order_by('requested', 'pk')\
                                      .first()

            if report is not None:
                report.started = timezone.now()
                report.save()

                parameters = {}

                if install_supports_jsonfield():
                    parameters = report.parameters
                else:
                    parameters = json.loads(report.parameters)

                sources = parameters['sources']
                generators = parameters['generators']

                data_start = None
                data_end = None

                tz_info = pytz.timezone(settings.TIME_ZONE)

                if 'data_start' in parameters and parameters['data_start']:
                    tokens = parameters['data_start'].split('/')

                    data_start = datetime.datetime(int(tokens[2]), \
                                                   int(tokens[0]), \
                                                   int(tokens[1]), \
                                                   0, \
                                                   0, \
                                                   0, \
                                                   0, \
                                                   tz_info)

                if 'data_end' in parameters and parameters['data_end']:
                    tokens = parameters['data_end'].split('/')

                    data_end = datetime.datetime(int(tokens[2]), \
                                                 int(tokens[0]), \
                                                 int(tokens[1]), \
                                                 23, \
                                                 59, \
                                                 59, \
                                                 999999, \
                                                 tz_info)

                date_type = 'created'

                if 'date_type' in parameters and parameters['date_type']:
                    date_type = parameters['date_type']

                raw_json = False

                if ('raw_data' in parameters) and parameters['raw_data'] is True:
                    raw_json = True

                prefix = 'pdk_export_final'

                if 'prefix' in parameters:
                    prefix = parameters['prefix']

                suffix = report.started.date().isoformat()

                if 'suffix' in parameters:
                    suffix = parameters['suffix']

                filename = tempfile.gettempdir() + os.path.sep + prefix + '_' + str(report.pk) + '_' + suffix + '.zip'

                zips_to_merge = []

                with open(filename, 'wb') as final_output_file:
                    with zipstream.ZipFile(mode='w', compression=zipfile.ZIP_DEFLATED, allowZip64=True) as export_stream: # pylint: disable=line-too-long
                        to_delete = []

                        for generator in generators: # pylint: disable=too-many-nested-blocks
                            if raw_json:
                                for source in sources:
                                    data_source = DataSource.objects.filter(identifier=source).first()

                                    if data_source is not None and data_source.server is None:
                                        generator_definition = DataGeneratorDefinition.definition_for_identifier(generator)
                                        source_reference = DataSourceReference.reference_for_source(source)

                                        points = DataPoint.objects.filter(source_reference=source_reference, generator_definition=generator_definition)

                                        if data_start is not None:
                                            if date_type == 'recorded':
                                                points = points.filter(recorded__gte=data_start)
                                            else:
                                                points = points.filter(created__gte=data_start)

                                        if data_end is not None:
                                            if date_type == 'recorded':
                                                points = points.filter(recorded__lte=data_end)
                                            else:
                                                points = points.filter(created__lte=data_end)

                                        points = points.order_by('created')

                                        first = points.first() # pylint: disable=line-too-long
                                        last = points.last() # pylint: disable=line-too-long

                                        if first is not None:
                                            first_create = first.created
                                            last_create = last.created

                                            start = datetime.datetime(first_create.year, \
                                                                      first_create.month, \
                                                                      first_create.day, \
                                                                      0, \
                                                                      0, \
                                                                      0, \
                                                                      0, \
                                                                      first_create.tzinfo)

                                            end = datetime.datetime(last_create.year, \
                                                                    last_create.month, \
                                                                    last_create.day, \
                                                                    0, \
                                                                    0, \
                                                                    0, \
                                                                    0, \
                                                                    first_create.tzinfo) + \
                                                                    datetime.timedelta(days=1)

                                            if data_start is not None and data_start > start:
                                                start = data_start

                                            if data_end is not None and data_end < end:
                                                end = data_end

                                            while start <= end:
                                                day_end = start + datetime.timedelta(days=1)

                                                day_filename = source + '__' + generator + '__' + \
                                                               start.date().isoformat() + '.json'

                                                points = DataPoint.objects.filter(source_reference=source_reference, generator_definition=generator_definition, created__gte=start, created__lt=day_end).order_by('created') # pylint: disable=line-too-long

                                                out_points = []

                                                for point in points:
                                                    out_points.append(point.fetch_properties())

                                                if out_points:
                                                    export_stream.writestr(day_filename, str(json.dumps(out_points, indent=2)).encode("utf-8")) # pylint: disable=line-too-long

                                                start = day_end
                            else:
                                output_file = None

                                for app in settings.INSTALLED_APPS:
                                    if output_file is None:
                                        try:
                                            pdk_api = importlib.import_module(app + '.pdk_api')

                                            try:
                                                output_file = pdk_api.compile_report(generator, sources, data_start=data_start, data_end=data_end, date_type=date_type)

                                                if output_file is not None:
                                                    if generator != 'pdk-personal-data':
                                                        if output_file.lower().endswith('.zip'):
                                                            zips_to_merge.append(output_file)

                                                            # with zipfile.ZipFile(output_file, 'r') as source_file:
                                                            #    for name in source_file.namelist():
                                                            #        data_file = source_file.open(name)

                                                            #        export_stream.write_iter(name, data_file, compress_type=zipfile.ZIP_DEFLATED)
                                                        else:
                                                            name = os.path.basename(os.path.normpath(output_file))

                                                            export_stream.write(output_file, name, compress_type=zipfile.ZIP_DEFLATED)

                                                            to_delete.append(output_file)
                                                    else:
                                                        name = os.path.basename(os.path.normpath(output_file))

                                                        export_stream.write(output_file, name, compress_type=zipfile.ZIP_DEFLATED)

                                                    # to_delete.append(output_file)
                                            except TypeError as exception:
                                                traceback.print_exc()
                                                print('Verify that ' + app + '.' + generator + ' implements all compile_report arguments!')
                                                raise exception
                                        except ImportError:
                                            output_file = None
                                        except AttributeError:
                                            output_file = None

                        for data in export_stream:
                            final_output_file.write(data)

                        for output_file in to_delete:
                            remove_sleep = 1.0

                            while remove_sleep < REMOVE_SLEEP_MAX:
                                try:
                                    os.remove(output_file)

                                    remove_sleep = REMOVE_SLEEP_MAX
                                except OSError:
                                    remove_sleep = remove_sleep * 2

                                    if remove_sleep >= REMOVE_SLEEP_MAX:
                                        traceback.print_exc()

                if zips_to_merge:
                    with zipfile.ZipFile(filename, 'a') as zip_output:
                        for zip_filename in zips_to_merge:
                            zip_file = zipfile.ZipFile(zip_filename, 'r')

                            for child_file in zip_file.namelist():
                                with zip_file.open(child_file) as child_stream:
                                    zip_output.writestr(child_file, child_stream.read())

<<<<<<< HEAD
                report.report.save(filename.split(os.path.sep)[-1], File(open(filename, 'r')))
=======
                report.report.save(force_text(filename.split('/')[-1]), File(open(filename, 'rb')))
>>>>>>> c0df9ec6
                report.completed = timezone.now()
                report.save()

                if report.requester.email is not None:
                    subject = render_to_string('pdk_report_subject.txt', {
                        'report': report,
                        'url': settings.SITE_URL
                    })

                    if 'email_subject' in parameters:
                        subject = parameters['email_subject']

                    message = render_to_string('pdk_report_message.txt', {
                        'report': report,
                        'url': settings.SITE_URL
                    })

                    tokens = settings.SITE_URL.split('/')
                    host = ''

                    while tokens and tokens[-1] == '':
                        tokens.pop()

                    if tokens:
                        host = tokens[-1]

                    send_mail(subject, \
                              message, \
                              'Petey Kay <noreply@' + host + '>', \
                              [report.requester.email], \
                              fail_silently=False)

                for extra_destination in report.requester.pdk_report_destinations.all():
                    extra_destination.transmit(filename)

                remove_sleep = 1.0

                while remove_sleep < REMOVE_SLEEP_MAX:
                    try:
                        os.remove(filename)

                        remove_sleep = REMOVE_SLEEP_MAX
                    except OSError:
                        remove_sleep = remove_sleep * 2

                        if remove_sleep >= REMOVE_SLEEP_MAX:
                            traceback.print_exc()

        request = ReportJobBatchRequest.objects.filter(started=None, completed=None)\
                      .order_by('requested', 'pk')\
                      .first()

        if request is not None:
            request.process()<|MERGE_RESOLUTION|>--- conflicted
+++ resolved
@@ -261,11 +261,7 @@
                                 with zip_file.open(child_file) as child_stream:
                                     zip_output.writestr(child_file, child_stream.read())
 
-<<<<<<< HEAD
-                report.report.save(filename.split(os.path.sep)[-1], File(open(filename, 'r')))
-=======
-                report.report.save(force_text(filename.split('/')[-1]), File(open(filename, 'rb')))
->>>>>>> c0df9ec6
+                report.report.save(filename.split(os.path.sep)[-1], File(open(filename, 'rb')))
                 report.completed = timezone.now()
                 report.save()
 
