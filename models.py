# pylint: disable=no-member, line-too-long, too-many-lines

from __future__ import unicode_literals

import calendar
import datetime
import json
import random
import string
import urlparse

import importlib
from distutils.version import LooseVersion # pylint: disable=no-name-in-module, import-error

import requests

import django

from django.conf import settings
from django.core.exceptions import MultipleObjectsReturned, ObjectDoesNotExist
from django.db import connection
from django.db.models import Q, QuerySet
from django.db.models.signals import post_delete, pre_save, post_save
from django.dispatch.dispatcher import receiver
from django.urls import reverse
from django.utils import timezone
from django.utils.text import slugify

from django.contrib.auth import get_user_model
from django.contrib.postgres.fields import JSONField
from django.contrib.gis.db import models

DB_SUPPORTS_JSON = None
TOTAL_DATA_POINT_COUNT_DATUM = 'Total Data Point Count'
SOURCES_DATUM = 'Data Point Sources'
SOURCE_GENERATORS_DATUM = 'Data Point Source Generator Identifiers'
LATEST_POINT_DATUM = 'Latest Data Point'
MISSING_POINT_DATUM = 'Missing Data Point'
GENERATORS_DATUM = 'Data Point Generators'

ALERT_LEVEL_CHOICES = (
    ('info', 'Informative'),
    ('warning', 'Warning'),
    ('critical', 'Critical'),
)

DEVICE_ISSUE_STATE_CHOICES = (
    ('opened', 'Opened'),
    ('in-progress', 'In Progress'),
    ('resolved', 'Resolved'),
    ('wont-fix', 'Won\'t Fix'),
)

METADATA_WINDOW_DAYS = 60

try:
    METADATA_WINDOW_DAYS = settings.PDK_METADATA_WINDOW_DAYS
except AttributeError:
    pass

CACHED_GENERATOR_DEFINITIONS = {}
CACHED_SOURCE_REFERENCES = {}

COMPRESSION_CHOICES = (
    ('none', 'None'),
    ('gzip', 'Gzip'),
)

def generator_label(identifier):
    for app in settings.INSTALLED_APPS:
        try:
            pdk_api = importlib.import_module(app + '.pdk_api')

            name = pdk_api.name_for_generator(identifier)

            if name is not None:
                return name
        except ImportError:
            pass
        except AttributeError:
            pass

    return identifier


def generator_slugify(str_obj):
    return slugify(str_obj.replace('.', ' ')).replace('-', '_')


def install_supports_jsonfield():
    global DB_SUPPORTS_JSON # pylint: disable=global-statement

    if DB_SUPPORTS_JSON is None:
        try:
            DB_SUPPORTS_JSON = connection.pg_version >= 90400
        except AttributeError:
            DB_SUPPORTS_JSON = False

        try:
            DB_SUPPORTS_JSON = (settings.PDK_DISABLE_NATIVE_JSON_FIELDS is False)
        except AttributeError:
            pass

    return DB_SUPPORTS_JSON


class DataGeneratorDefinition(models.Model):
    generator_identifier = models.CharField(max_length=1024)

    name = models.CharField(max_length=1024)
    description = models.TextField(max_length=(1024 * 1024), null=True, blank=True)

    def __unicode__(self):
        return self.generator_identifier

    @classmethod
    def definition_for_identifier(cls, generator_identifier):
        try:
            return DataGeneratorDefinition.objects.get(generator_identifier=generator_identifier)
        except MultipleObjectsReturned:
            first_definition = DataGeneratorDefinition.objects.filter(generator_identifier=generator_identifier).order_by('pk').first()

            other_definitions = DataGeneratorDefinition.objects.filter(generator_identifier=generator_identifier).order_by('pk')[1:]

            to_delete = []

            for definition in other_definitions:
                DataPoint.objects.filter(generator_definition=definition).update(generator_definition=first_definition)

                to_delete.append(definition)

            for definition in to_delete:
                definition.delete()

            return first_definition
        except ObjectDoesNotExist:
            definition = DataGeneratorDefinition(generator_identifier=generator_identifier)
            definition.save()

            return definition


class DataSourceReference(models.Model):
    source = models.CharField(max_length=1024)

    def __unicode__(self):
        return unicode(self.source)

    @classmethod
    def reference_for_source(cls, source):
        try:
            return DataSourceReference.objects.get(source=source)
        except MultipleObjectsReturned:
            first_source = DataSourceReference.objects.filter(source=source).order_by('pk').first()

            other_sources = DataSourceReference.objects.filter(source=source).order_by('pk')[1:]

            to_delete = []

            for reference in other_sources:
                DataPoint.objects.filter(source_reference=reference).update(source_reference=first_source)

                to_delete.append(reference)

            for reference in to_delete:
                reference.delete()

            return first_source
        except ObjectDoesNotExist:
            reference = DataSourceReference(source=source)
            reference.save()

            return reference


class DataPointQuerySet(QuerySet):
    def count(self):
        postgres_engines = ("postgis", "postgresql", "django_postgrespool")
        engine = settings.DATABASES[self.db]["ENGINE"].split(".")[-1]

        is_postgres = engine.startswith(postgres_engines)

        # In Django 1.9 the query.having property was removed and the
        # query.where property will be truthy if either where or having
        # clauses are present. In earlier versions these were two separate
        # properties query.where and query.having

        if LooseVersion(django.get_version()) >= LooseVersion('1.9'):
            is_filtered = self.query.where
        else:
            is_filtered = self.query.where or self.query.having

        # print('WHERE: ' + str(self.query.where))

        if not is_postgres or is_filtered:
            return super(DataPointQuerySet, self).count()

        data_point_count = DataServerMetadatum.objects.filter(key=TOTAL_DATA_POINT_COUNT_DATUM).first()

        if data_point_count is None:
            return super(DataPointQuerySet, self).count()

        return int(data_point_count.value)


class DataPointManager(models.Manager):
    def get_queryset(self):
        return DataPointQuerySet(self.model, using=self._db)

    def sources(self): # pylint: disable=no-self-use
        sources = []

        for reference in DataSourceReference.objects.all():
            if reference.source.strip():
                sources.append(reference.source)

        return sources

    def generator_identifiers_for_source(self, source, since=None): # pylint: disable=invalid-name, no-self-use
        identifiers = []

        source_reference = DataSourceReference.reference_for_source(source)

        for definition in DataGeneratorDefinition.objects.all():
            if since is not None:
                if DataPoint.objects.filter(source_reference=source_reference, generator_definition=definition, created__gte=since).count() > 0:
                    identifiers.append(definition.generator_identifier)
            else:
                key = LATEST_POINT_DATUM + ': ' + source + '/' + definition.generator_identifier
                latest_point_datum = DataServerMetadatum.objects.filter(key=key).first()

                missing_key = MISSING_POINT_DATUM + ': ' + source + '/' + definition.generator_identifier
                missing_point_datum = DataServerMetadatum.objects.filter(key=missing_key).first()

                if latest_point_datum is not None:
                    identifiers.append(definition.generator_identifier)

                    if missing_point_datum is not None:
                        DataServerMetadatum.objects.filter(key=key).delete()
                else:
                    if missing_point_datum is not None:
                        pass
                    else:
                        if DataPoint.objects.filter(source_reference=source_reference, generator_definition=definition).count() > 0:
                            identifiers.append(definition.generator_identifier)
                        else:
                            missing_point_datum = DataServerMetadatum(key=missing_key, last_updated=timezone.now(), value='Not found')
                            missing_point_datum.save()

        return identifiers

    def generator_identifiers(self): # pylint: disable=invalid-name, no-self-use
        identifiers = []

        for definition in DataGeneratorDefinition.objects.all():
            identifiers.append(definition.generator_identifier)

        return identifiers

    def latest_point(self, source, identifier): # pylint: disable=no-self-use
        key = LATEST_POINT_DATUM + ': ' + source + '/' + identifier

        latest_point_datum = DataServerMetadatum.objects.filter(key=key).first()

        point = None

        if latest_point_datum is not None:
            point = DataPoint.objects.filter(pk=int(latest_point_datum.value)).first()

        if point is None:
            source_reference = DataSourceReference.objects.filter(source=source).first()

            if source_reference is None:
                return None

            if identifier == 'pdk-data-frequency':
                data_source = DataSource.objects.filter(identifier=source).first()

                if data_source is not None:
                    point = data_source.latest_point()

                if point is None:
                    if DataPoint.objects.filter(source_reference=source_reference).count() > 0:
                        point = DataPoint.objects.filter(source_reference=source_reference).order_by('-pk').first()
            else:
                generator_definition = DataGeneratorDefinition.objects.filter(generator_identifier=identifier).first()

                if generator_definition is None:
                    return None

                if DataPoint.objects.filter(source_reference=source_reference, generator_definition=generator_definition).count() > 0:
                    point = DataPoint.objects.filter(source_reference=source_reference, generator_definition=generator_definition).order_by('-pk').first()

            if point is not None:
                latest_point_datum = DataServerMetadatum.objects.filter(key=key).first()

                if latest_point_datum is None:
                    latest_point_datum = DataServerMetadatum(key=key)

                latest_point_datum.value = str(point.pk)
                latest_point_datum.save()

        return point

    def set_latest_point(self, source, identifier, new_point):
        latest_point = self.latest_point(source, identifier)

        if latest_point is None or latest_point.created < new_point.created:
            key = LATEST_POINT_DATUM + ': ' + source + '/' + identifier

            latest_point_datum = DataServerMetadatum.objects.filter(key=key).first()

            if latest_point_datum is None:
                latest_point_datum = DataServerMetadatum(key=key)

            latest_point_datum.value = str(new_point.pk)
            latest_point_datum.save()

    def create_data_point(self, identifier, source, payload, user_agent='Passive Data Kit Server', created=None): # pylint: disable=no-self-use, too-many-arguments
        now = timezone.now()

        if created is None:
            created = now

        payload['passive-data-metadata'] = {
            'timestamp': calendar.timegm(created.utctimetuple()),
            'generator-id': identifier,
            'generator': identifier + ': ' + user_agent,
            'source': source
        }

        point = DataPoint(source=source, generator=payload['passive-data-metadata']['generator'], generator_identifier=identifier)

        if install_supports_jsonfield():
            point.properties = payload
        else:
            point.properties = json.dumps(payload, indent=2)

        point.user_agent = user_agent
        point.recorded = now

        point.created = created

        point.save()

        point.fetch_generator_definition()
        point.fetch_source_reference()
        point.fetch_secondary_identifier()


class DataPoint(models.Model): # pylint: disable=too-many-instance-attributes
    class Meta: # pylint: disable=old-style-class, no-init, too-few-public-methods
<<<<<<< HEAD
        index_together = [
            ['generator_definition', 'source_reference'],
            ['generator_definition', 'created'],
            ['source_reference', 'created'],
            ['source_reference', 'recorded'],
            ['generator_definition', 'source_reference', 'created'],
            ['generator_definition', 'source_reference', 'created', 'recorded'],
            ['generator_definition', 'source_reference', 'recorded'],
        ]
=======
        index_together = []
>>>>>>> b7e478be

    objects = DataPointManager()

    source = models.CharField(max_length=1024)
    generator = models.CharField(max_length=1024)
    generator_identifier = models.CharField(max_length=1024, db_index=True, default='unknown-generator')
    secondary_identifier = models.CharField(max_length=1024, null=True, blank=True)

    generator_definition = models.ForeignKey(DataGeneratorDefinition, on_delete=models.SET_NULL, related_name='data_points', null=True, blank=True)
    source_reference = models.ForeignKey(DataSourceReference, on_delete=models.SET_NULL, related_name='data_points', null=True, blank=True)

    user_agent = models.CharField(max_length=1024, null=True, blank=True)

    created = models.DateTimeField(db_index=True)
    generated_at = models.PointField(null=True, blank=True)

    server_generated = models.BooleanField(default=False, db_index=True)

    recorded = models.DateTimeField(db_index=True)

    if install_supports_jsonfield():
        properties = JSONField()
    else:
        properties = models.TextField(max_length=(32 * 1024 * 1024 * 1024))

    def fetch_secondary_identifier(self, skip_save=False, properties=None):
        if self.secondary_identifier is not None:
            return self.secondary_identifier
        else:
            if properties is None:
                properties = self.fetch_properties()

            generator_name = generator_slugify(self.generator_identifier)

            for app in settings.INSTALLED_APPS:
                try:
                    generator = importlib.import_module(app + '.generators.' + generator_name)

                    identifier = generator.extract_secondary_identifier(properties)

                    if identifier is not None:
                        self.secondary_identifier = identifier

                        if skip_save is False:
                            self.save()

                    return self.secondary_identifier
                except ImportError:
                    pass
                except AttributeError:
                    pass

        return None

    def fetch_properties(self):
        try:
            return self.cached_properties # pylint: disable=access-member-before-definition
        except AttributeError:
            pass

        if install_supports_jsonfield():
            self.cached_properties = self.properties # pylint: disable=attribute-defined-outside-init
        else:
            self.cached_properties = json.loads(self.properties) # pylint: disable=attribute-defined-outside-init

        return self.cached_properties

    def fetch_user_agent(self, skip_save=False, properties=None):
        if self.user_agent is None:
            if properties is None:
                properties = self.fetch_properties()

            if 'passive-data-metadata' in properties:
                if 'generator' in properties['passive-data-metadata']:
                    tokens = properties['passive-data-metadata']['generator'].split(':', 1)

                    self.user_agent = tokens[-1].strip()

                    if skip_save is False:
                        self.save()

        return self.user_agent

    def fetch_generator_definition(self, skip_save=False):
        if self.generator_identifier in CACHED_GENERATOR_DEFINITIONS:
            generator_definition = CACHED_GENERATOR_DEFINITIONS[self.generator_identifier]
        else:
            generator_definition = DataGeneratorDefinition.objects.filter(generator_identifier=self.generator_identifier).first()

            if generator_definition is None:
                generator_definition = DataGeneratorDefinition(generator_identifier=self.generator_identifier, name=self.generator_identifier)
                generator_definition.save()

            CACHED_GENERATOR_DEFINITIONS[self.generator_identifier] = generator_definition

        if self.generator_definition_id is None:
            self.generator_definition = CACHED_GENERATOR_DEFINITIONS[self.generator_identifier]

            if skip_save is False:
                self.save()

        return CACHED_GENERATOR_DEFINITIONS[self.generator_identifier]

    def fetch_source_reference(self, skip_save=False):
        if self.source in CACHED_SOURCE_REFERENCES:
            source_reference = CACHED_SOURCE_REFERENCES[self.source]
        else:
            source_reference = DataSourceReference.objects.filter(source=self.source).order_by('pk').first()

            if source_reference is None:
                source_reference = DataSourceReference(source=self.source)
                source_reference.save()

            CACHED_SOURCE_REFERENCES[self.source] = source_reference

        if self.source_reference_id is None:
            self.source_reference = CACHED_SOURCE_REFERENCES[self.source]

            if skip_save is False:
                self.save()

        return CACHED_SOURCE_REFERENCES[self.source]

@receiver(post_save, sender=DataPoint)
def data_point_post_save(sender, instance, *args, **kwargs): # pylint: disable=unused-argument
    try:
        del instance.cached_properties
    except AttributeError:
        pass

class DataServerMetadatum(models.Model):
    class Meta: # pylint: disable=old-style-class, no-init, too-few-public-methods
        verbose_name_plural = "data server metadata"

    key = models.CharField(max_length=1024, db_index=True)
    value = models.TextField(max_length=1048576)
    last_updated = models.DateTimeField(null=True, blank=True)

    def formatted_value(self): # pylint: disable=no-self-use
        return 'TODO'

@receiver(pre_save, sender=DataServerMetadatum)
def data_server_metadatum_pre_save(sender, instance, *args, **kwargs): # pylint: disable=unused-argument
    instance.last_updated = timezone.now()


class DataBundle(models.Model):
    recorded = models.DateTimeField()

    errored = models.DateTimeField(null=True, blank=True)

    if install_supports_jsonfield():
        properties = JSONField()
    else:
        properties = models.TextField(max_length=(32 * 1024 * 1024 * 1024))

    processed = models.BooleanField(default=False, db_index=True)
    encrypted = models.BooleanField(default=False)
    compression = models.CharField(max_length=128, choices=COMPRESSION_CHOICES, default='none')


class DataFile(models.Model):
    data_point = models.ForeignKey(DataPoint, related_name='data_files', null=True, blank=True, on_delete=models.SET_NULL)
    data_bundle = models.ForeignKey(DataBundle, related_name='data_files', null=True, blank=True, on_delete=models.SET_NULL)

    identifier = models.CharField(max_length=256, db_index=True)
    content_type = models.CharField(max_length=256, db_index=True)
    content_file = models.FileField(upload_to='data_files')


class DataSourceGroup(models.Model):
    name = models.CharField(max_length=1024, db_index=True)

    suppress_alerts = models.BooleanField(default=False)

    def __unicode__(self):
        return self.name

    def refresh_performance_metadata(self):
        for member in self.sources.all():
            member.refresh_performance_metadata()

class DataServer(models.Model):
    name = models.CharField(max_length=1024, unique=True)
    upload_url = models.URLField(max_length=1024, unique=True)
    source_metadata_url = models.URLField(max_length=1024, null=True, blank=True)

    request_key = models.CharField(max_length=1024, default='', null=True, blank=True)

    def __unicode__(self):
        return unicode(self.name)

class DataSourceManager(models.Manager): # pylint: disable=too-few-public-methods
    def sources(self): # pylint: disable=no-self-use
        source_list = []

        for source in DataSource.objects.all():
            if (source.identifier in source_list) is False:
                source_list.append(source.identifier)

        return source_list


class DataSource(models.Model):
    objects = DataSourceManager()

    identifier = models.CharField(max_length=1024, db_index=True)
    name = models.CharField(max_length=1024, db_index=True, unique=True)

    group = models.ForeignKey(DataSourceGroup, related_name='sources', blank=True, null=True, on_delete=models.SET_NULL)

    suppress_alerts = models.BooleanField(default=False)

    if install_supports_jsonfield():
        performance_metadata = JSONField(null=True, blank=True)
    else:
        performance_metadata = models.TextField(max_length=(32 * 1024 * 1024 * 1024), null=True, blank=True)

    performance_metadata_updated = models.DateTimeField(db_index=True, null=True, blank=True)

    server = models.ForeignKey(DataServer, related_name='sources', null=True, blank=True, on_delete=models.SET_NULL)

    def __unicode__(self):
        return self.name + ' (' + self.identifier + ')'

    def details_url(self):
        url = reverse('pdk_source', args=[self.identifier])

        if self.server is None:
            return url

        components = urlparse.urlparse(self.server.upload_url)

        return urlparse.urlunsplit((components.scheme, components.netloc, url, '', ''))

    def fetch_definition(self):
        definition = {
            'name': self.name,
            'identifier': self.identifier,
            'latest_user_agent': self.latest_user_agent(),
            'suppresses_alerts': self.should_suppress_alerts(),
            'point_count': self.point_count(),
        }

        if self.group is not None:
            definition['group'] = self.group.name
        else:
            definition['group'] = None

        for app in settings.INSTALLED_APPS:
            try:
                pdk_api = importlib.import_module(app + '.pdk_api')

                definition = pdk_api.annotate_source_definition(self, definition)
            except ImportError:
                pass
            except AttributeError:
                pass

        return definition

    def fetch_performance_metadata(self):
        if self.performance_metadata is not None:
            if install_supports_jsonfield():
                return self.performance_metadata

            if self.performance_metadata.strip():
                return json.loads(self.performance_metadata)

        return {}

    def should_suppress_alerts(self):
        if self.suppress_alerts:
            return True

        if self.server is not None:
            return True

        if self.group and self.group.suppress_alerts:
            return True

        return False

    def fetch_source_reference(self):
        source_reference = DataSourceReference.objects.filter(source=self.identifier).first()

        if source_reference is None:
            source_reference = DataSourceReference(source=self.identifier)
            source_reference.save()

        return source_reference

    def update_performance_metadata(self): # pylint: disable=too-many-branches, too-many-statements, too-many-locals
        if self.server is None:
            source_reference = self.fetch_source_reference()

            metadata = self.fetch_performance_metadata()

            now = timezone.now()

            window_start = now - datetime.timedelta(days=METADATA_WINDOW_DAYS)

            day_ago = timezone.now() - datetime.timedelta(days=1)

            DataPoint.objects.filter(source_reference=source_reference, server_generated=False, user_agent__icontains='Passive Data Kit Server', created__gte=day_ago).update(server_generated=True)

            # Update latest_point

            latest_point = self.latest_point()

            query = Q(source_reference=source_reference)

            if latest_point is not None:
                query = query & Q(created__gt=latest_point.created)
            else:
                latest_point = DataPoint.objects.filter(source_reference=source_reference).order_by('-created').first()

            point = DataPoint.objects.filter(query).exclude(server_generated=True).order_by('-created').first()

            while point is not None:
                user_agent = point.fetch_user_agent()

                if ('Passive Data Kit Server' in user_agent) is False:
                    metadata['latest_point'] = point.pk

                    latest_point = point

                    point = None
                else:
                    point = DataPoint.objects.filter(source_reference=source_reference, server_generated=False, created__lt=point.created).order_by('-created').first()

                    if point is not None:
                        metadata['latest_point'] = point.pk

            if latest_point is not None:
                metadata['user_agent'] = latest_point.fetch_user_agent()
                metadata['latest_point_created'] = calendar.timegm(latest_point.created.timetuple())

            latest_point_recorded = self.latest_point_recorded()

            query = Q(source_reference=source_reference)

            if latest_point_recorded is not None:
                query = query & Q(recorded__gt=latest_point_recorded.recorded)
            else:
                latest_point_recorded = DataPoint.objects.filter(source_reference=source_reference).order_by('-recorded').first()

            point = DataPoint.objects.filter(query).exclude(server_generated=True).order_by('-recorded').first()

            while point is not None:
                user_agent = point.fetch_user_agent()

                if ('Passive Data Kit Server' in user_agent) is False:
                    metadata['latest_point_recorded'] = point.pk

                    latest_point_recorded = point

                    point = None
                else:
                    point = DataPoint.objects.filter(source_reference=source_reference, server_generated=False, recorded__lt=point.recorded).order_by('-recorded').first()

                    if point is not None:
                        metadata['latest_point_recorded'] = point.pk

            if latest_point_recorded is not None:
                metadata['latest_point_recorded'] = calendar.timegm(latest_point_recorded.created.timetuple())

            # Update point_count

            metadata['point_count'] = DataPoint.objects.filter(source_reference=source_reference, created__gte=window_start).count()

            # Update point_frequency

            metadata['point_frequency'] = 0

            if metadata['point_count'] > 1:
                earliest_point = DataPoint.objects.filter(source_reference=source_reference, created__gte=window_start).order_by('created').first()

                seconds = (latest_point.created - earliest_point.created).total_seconds()

                if seconds > 0:
                    metadata['point_frequency'] = metadata['point_count'] / seconds

            generators = []

            identifiers = DataPoint.objects.generator_identifiers_for_source(self.identifier, since=window_start)

            for identifier in identifiers:
                definition = DataGeneratorDefinition.definition_for_identifier(identifier)

                generator = {}

                generator['identifier'] = identifier
                generator['source'] = self.identifier
                generator['label'] = generator_label(identifier)

                generator['points_count'] = DataPoint.objects.filter(source_reference=source_reference, created__gte=window_start, generator_definition=definition).count()

                last_recorded = DataPoint.objects.filter(source_reference=source_reference, generator_definition=definition, created__gte=window_start).order_by('-recorded').first()

                if last_recorded is not None:
                    first_point = DataPoint.objects.filter(source_reference=source_reference, generator_definition=definition, created__gte=window_start).order_by('created').first()
                    last_point = DataPoint.objects.filter(source_reference=source_reference, generator_definition=definition, created__gte=window_start).order_by('-created').first()

                    generator['last_recorded'] = calendar.timegm(last_recorded.recorded.timetuple())
                    generator['first_created'] = calendar.timegm(first_point.created.timetuple())
                    generator['last_created'] = calendar.timegm(last_point.created.timetuple())

                    duration = (last_point.created - first_point.created).total_seconds()

                    if generator['points_count'] > 1 and duration > 0:
                        generator['frequency'] = float(generator['points_count']) / duration
                    else:
                        generator['frequency'] = 0

                    generators.append(generator)

            metadata['generator_statistics'] = generators

            if install_supports_jsonfield():
                self.performance_metadata = metadata
            else:
                self.performance_metadata = json.dumps(metadata, indent=2)

            self.performance_metadata_updated = timezone.now()

            self.save()

        elif self.server.source_metadata_url is not None:
            payload = {
                'identifier': self.identifier,
                'request-key': self.server.request_key
            }

            identifier_post = requests.post(self.server.source_metadata_url, data=payload)

            if identifier_post.status_code >= 200 and identifier_post.status_code < 300:
                metadata = identifier_post.json()

                if install_supports_jsonfield():
                    self.performance_metadata = metadata
                else:
                    self.performance_metadata = json.dumps(metadata, indent=2)

                for app in settings.INSTALLED_APPS:
                    try:
                        pdk_api = importlib.import_module(app + '.pdk_api')

                        pdk_api.process_remote_metadata(self.identifier, metadata)
                    except ImportError:
                        pass
                    except AttributeError:
                        pass

            else:
                print 'Server code ' + str(identifier_post.status_code) + ' received for request for ' + self.identifier + ' metadata from ' + self.server.source_metadata_url

            self.performance_metadata_updated = timezone.now()

            self.save()

    def refresh_performance_metadata(self):
        self.performance_metadata_updated = None

        self.save()

    def latest_point(self):
        metadata = self.fetch_performance_metadata()

        if 'latest_point' in metadata:
            return DataPoint.objects.filter(pk=metadata['latest_point']).first()

        return None

    def latest_point_recorded(self):
        metadata = self.fetch_performance_metadata()

        if 'latest_point_recorded' in metadata:
            return DataPoint.objects.filter(pk=metadata['latest_point_recorded']).first()

        return None


    def earliest_point(self):
        metadata = self.fetch_performance_metadata()

        if 'earliest_point' in metadata:
            return DataPoint.objects.filter(pk=metadata['earliest_point']).first()

        source_reference = DataSourceReference.reference_for_source(self.identifier)

        point = DataPoint.objects.filter(source_reference=source_reference).order_by('created').first()

        if point is not None:
            metadata['earliest_point'] = point.pk

            if install_supports_jsonfield():
                self.performance_metadata = metadata
            else:
                self.performance_metadata = json.dumps(metadata, indent=2)

            self.save()

            return point

        return None

    def point_count(self):
        metadata = self.fetch_performance_metadata()

        if 'point_count' in metadata:
            return metadata['point_count']

        return None

    def point_frequency(self):
        metadata = self.fetch_performance_metadata()

        if 'point_frequency' in metadata:
            return metadata['point_frequency']

        return None

    def generator_statistics(self):
        metadata = self.fetch_performance_metadata()

        if 'generator_statistics' in metadata:
            return metadata['generator_statistics']

        return []

    def latest_user_agent(self):
        if self.server is None:
            latest_point = self.latest_point()

            if latest_point is not None:
                properties = latest_point.fetch_properties()

                if 'passive-data-metadata' in properties:
                    if 'generator' in properties['passive-data-metadata']:
                        tokens = properties['passive-data-metadata']['generator'].split(':')

                        return tokens[-1].strip()
        else:
            metadata = self.fetch_performance_metadata()

            if 'user_agent' in metadata:
                return metadata['user_agent']

        return None

    def latest_point_created(self):
        if self.server is None:
            latest_point = self.latest_point()

            if latest_point is not None:
                return latest_point.created

        metadata = self.fetch_performance_metadata()

        if 'latest_point_created' in metadata:
            return datetime.datetime.utcfromtimestamp(metadata['latest_point_created'])

        return None

    def join_default_group(self):
        try:
            if settings.PDK_DEFAULT_GROUP_NAME is not None:
                group = DataSourceGroup.objects.filter(name=settings.PDK_DEFAULT_GROUP_NAME).first()

                if group is None:
                    group = DataSourceGroup(name=settings.PDK_DEFAULT_GROUP_NAME)
                    group.save()

                self.group = group

                self.save()
        except AttributeError:
            pass


class DataSourceAlert(models.Model):
    alert_name = models.CharField(max_length=1024)
    alert_level = models.CharField(max_length=64, choices=ALERT_LEVEL_CHOICES, default='info', db_index=True)

    if install_supports_jsonfield():
        alert_details = JSONField()
    else:
        alert_details = models.TextField(max_length=(32 * 1024 * 1024 * 1024))

    data_source = models.ForeignKey(DataSource, related_name='alerts')
    generator_identifier = models.CharField(max_length=1024, null=True, blank=True)

    created = models.DateTimeField(db_index=True)
    updated = models.DateTimeField(null=True, blank=True, db_index=True)

    active = models.BooleanField(default=True, db_index=True)

    def fetch_alert_details(self):
        if install_supports_jsonfield():
            return self.alert_details

        return json.loads(self.alert_details)

    def update_alert_details(self, details):
        if install_supports_jsonfield():
            self.alert_details = details
        else:
            self.alert_details = json.dumps(details, indent=2)

    def fetch_definition(self):
        definition = {
            'name': self.alert_name,
            'level': self.alert_level,
            'source': self.data_source.identifier,
            'generator': self.generator_identifier,
            'created': self.created.isoformat(),
            'updated': self.updated.isoformat(),
            'active': self.active
        }

        definition['details'] = self.fetch_alert_details()

        return definition

@receiver(pre_save, sender=DataSourceAlert)
def data_source_alert_pre_save_handler(sender, **kwargs): # pylint: disable=unused-argument, invalid-name
    alert = kwargs['instance']

    alert_details = alert.alert_details

    while isinstance(alert_details, dict) is False:
        alert_details = json.loads(alert_details)

    if install_supports_jsonfield():
        alert.alert_details = alert_details
    else:
        alert.alert_details = json.dumps(alert_details, indent=2)

class DataPointVisualization(models.Model):
    source = models.CharField(max_length=1024, db_index=True)
    generator_identifier = models.CharField(max_length=1024, db_index=True)
    last_updated = models.DateTimeField(db_index=True)


class ReportJobManager(models.Manager): # pylint: disable=too-few-public-methods
    def create_jobs(self, user, sources, generators, export_raw=False, data_start=None, data_end=None, date_type='created'): # pylint: disable=too-many-locals, too-many-branches, too-many-statements, no-self-use, too-many-arguments
        batch_request = ReportJobBatchRequest(requester=user, requested=timezone.now())

        params = {}

        params['sources'] = sources
        params['generators'] = list(set(generators))
        params['export_raw'] = export_raw
        params['data_start'] = data_start
        params['data_end'] = data_end
        params['date_type'] = date_type

        if install_supports_jsonfield():
            batch_request.parameters = params
        else:
            batch_request.parameters = json.dumps(params, indent=2)

        batch_request.save()

class ReportJob(models.Model):
    objects = ReportJobManager()

    requester = models.ForeignKey(settings.AUTH_USER_MODEL)

    requested = models.DateTimeField(db_index=True)
    started = models.DateTimeField(db_index=True, null=True, blank=True)
    completed = models.DateTimeField(db_index=True, null=True, blank=True)

    sequence_index = models.IntegerField(default=1)
    sequence_count = models.IntegerField(default=1)

    if install_supports_jsonfield():
        parameters = JSONField()
    else:
        parameters = models.TextField(max_length=(32 * 1024 * 1024 * 1024))

    report = models.FileField(upload_to='pdk_reports', null=True, blank=True)

@receiver(post_delete, sender=ReportJob)
def report_job_post_delete_handler(sender, **kwargs): # pylint: disable=unused-argument
    job = kwargs['instance']

    try:
        storage, path = job.report.storage, job.report.path
        storage.delete(path)
    except ValueError:
        pass


class ReportDestination(models.Model):
    user = models.ForeignKey(settings.AUTH_USER_MODEL, related_name='pdk_report_destinations')

    destination = models.CharField(max_length=4096)
    description = models.CharField(max_length=4096, null=True, blank=True)

    if install_supports_jsonfield():
        parameters = JSONField()
    else:
        parameters = models.TextField(max_length=(32 * 1024 * 1024 * 1024))

    def fetch_parameters(self):
        if install_supports_jsonfield():
            return self.parameters

        return json.loads(self.parameters)

    def transmit(self, report_file):
        for app in settings.INSTALLED_APPS:
            try:
                pdk_api = importlib.import_module(app + '.pdk_api')

                pdk_api.send_to_destination(self, report_file)
            except ImportError:
                pass
            except AttributeError:
                pass

@receiver(pre_save, sender=ReportDestination)
def report_destination_pre_save_handler(sender, **kwargs): # pylint: disable=unused-argument, invalid-name
    destination = kwargs['instance']

    parameters = destination.parameters

    while isinstance(parameters, dict) is False:
        parameters = json.loads(parameters)

    if install_supports_jsonfield():
        destination.parameters = parameters
    else:
        destination.parameters = json.dumps(parameters, indent=2)

class ReportJobBatchRequest(models.Model):
    requester = models.ForeignKey(settings.AUTH_USER_MODEL)

    requested = models.DateTimeField(db_index=True)
    started = models.DateTimeField(db_index=True, null=True, blank=True)
    completed = models.DateTimeField(db_index=True, null=True, blank=True)

    if install_supports_jsonfield():
        parameters = JSONField()
    else:
        parameters = models.TextField(max_length=(32 * 1024 * 1024 * 1024))

    def process(self): # pylint: disable=too-many-locals, too-many-branches, too-many-statements
        self.started = timezone.now()
        self.save()

        target_size = 5000000

        try:
            target_size = settings.PDK_TARGET_SIZE
        except AttributeError:
            pass

        params = None

        if install_supports_jsonfield():
            params = self.parameters
        else:
            params = json.loads(self.parameters)

        if ('sources' in params) is False:
            params['sources'] = sorted(DataPoint.objects.sources())

        sources = sorted(params['sources'], reverse=True)

        pending_jobs = []
        requested = timezone.now()

        try:
            sources_per_job = settings.PDK_SOURCES_PER_REPORT_JOB

            page = 0

            while page < len(sources):
                pending_sources = sources[page:(page + sources_per_job)]

                job = ReportJob(requester=self.requester, requested=requested)

                job_params = {}

                job_params['sources'] = pending_sources
                job_params['generators'] = params['generators']
                job_params['raw_data'] = params['export_raw']
                job_params['data_start'] = params['data_start']
                job_params['data_end'] = params['data_end']
                job_params['date_type'] = params['date_type']

                if 'prefix' in params:
                    job_params['prefix'] = params['prefix']

                if 'suffix' in params:
                    job_params['suffix'] = params['suffix']

                if install_supports_jsonfield():
                    job.parameters = job_params
                else:
                    job.parameters = json.dumps(job_params, indent=2)

                pending_jobs.append(job)

                page += sources_per_job
        except AttributeError:
            generator_query = None

            for generator in params['generators']: # pylint: disable=too-many-nested-blocks
                had_extras = False

                for app in settings.INSTALLED_APPS:
                    try:
                        pdk_api = importlib.import_module(app + '.pdk_api')

                        try:
                            other_generators = pdk_api.generators_for_extra_generator(generator)

                            for other_generator in other_generators:
                                definition = DataGeneratorDefinition.objects.filter(generator_identifier=other_generator).first()

                                if definition is not None:
                                    if generator_query is None:
                                        generator_query = Q(generator_definition=definition)
                                    else:
                                        generator_query = generator_query |  Q(generator_definition=definition)

                                had_extras = True
                        except TypeError as exception:
                            print 'Verify that ' + app + '.' + generator + ' implements all generators_for_extra_generator arguments!'
                            raise exception
                    except ImportError:
                        pass
                    except AttributeError:
                        pass

                if had_extras is False:
                    definition = DataGeneratorDefinition.objects.filter(generator_identifier=generator).first()

                    if generator_query is None:
                        generator_query = Q(generator_definition=definition)
                    else:
                        generator_query = generator_query | Q(generator_definition=definition)

            report_size = 0

            report_sources = []

            while sources:
                source = sources.pop()

                query_size = 0

                source_reference = DataSourceReference.objects.filter(source=source).first()

                if source_reference is not None:
                    source_query = Q(source_reference=source_reference) & generator_query

                    query_size = DataPoint.objects.filter(source_query).count()
                if report_size == 0 or (report_size + query_size) < target_size:
                    report_sources.append(source)

                    report_size += query_size
                else:
                    job = ReportJob(requester=self.requester, requested=requested)

                    job_params = {}

                    job_params['sources'] = report_sources
                    job_params['generators'] = params['generators']
                    job_params['raw_data'] = params['export_raw']
                    job_params['data_start'] = params['data_start']
                    job_params['data_end'] = params['data_end']

                    if install_supports_jsonfield():
                        job.parameters = job_params
                    else:
                        job.parameters = json.dumps(job_params, indent=2)

                    pending_jobs.append(job)

                    report_size = query_size
                    report_sources = [source]

            if report_sources:
                job = ReportJob(requester=self.requester, requested=requested)

                job_params = {}

                job_params['sources'] = report_sources
                job_params['generators'] = params['generators']
                job_params['raw_data'] = params['export_raw']
                job_params['data_start'] = params['data_start']
                job_params['data_end'] = params['data_end']

                if install_supports_jsonfield():
                    job.parameters = job_params
                else:
                    job.parameters = json.dumps(job_params, indent=2)

                pending_jobs.append(job)

                source_query = None
                report_size = 0
                report_sources = []

        index = 1

        for job in pending_jobs:
            job.sequence_index = index
            job.sequence_count = len(pending_jobs)
            job.save()

            index += 1

        self.completed = timezone.now()
        self.save()

@receiver(pre_save, sender=ReportJobBatchRequest)
def report_job_batch_request_pre_save_handler(sender, **kwargs): # pylint: disable=unused-argument, invalid-name
    job = kwargs['instance']

    parameters = job.parameters

    while isinstance(parameters, dict) is False:
        parameters = json.loads(parameters)

    if install_supports_jsonfield():
        job.parameters = parameters
    else:
        job.parameters = json.dumps(parameters, indent=2)

class AppConfiguration(models.Model):
    class Meta: # pylint: disable=old-style-class, no-init, too-few-public-methods
        index_together = [
            ['is_valid', 'is_enabled'],
            ['is_valid', 'is_enabled', 'evaluate_order'],
        ]

    name = models.CharField(max_length=1024)
    id_pattern = models.CharField(max_length=1024, db_index=True)
    context_pattern = models.CharField(max_length=1024, default='.*', db_index=True)

    if install_supports_jsonfield():
        configuration_json = JSONField()
    else:
        configuration_json = models.TextField(max_length=(32 * 1024 * 1024 * 1024))

    evaluate_order = models.IntegerField(default=1)

    is_valid = models.BooleanField(default=False)
    is_enabled = models.BooleanField(default=True)

    def configuration(self):
        if install_supports_jsonfield():
            return self.configuration_json

        return json.loads(self.configuration_json)

class DataServerApiToken(models.Model):
    class Meta: # pylint: disable=old-style-class, no-init, too-few-public-methods
        verbose_name = "data server API token"
        verbose_name_plural = "data server API tokens"

    user = models.ForeignKey(get_user_model(), related_name='pdk_api_tokens')
    token = models.CharField(max_length=1024, null=True, blank=True)
    expires = models.DateTimeField(null=True, blank=True)

    def fetch_token(self):
        if (self.token is not None) and (self.token.strip() != ''):
            return self.token

        self.token = ''.join(random.SystemRandom().choice(string.ascii_letters + string.digits) for _ in range(64))
        self.save()

        return self.token

class DataServerAccessRequest(models.Model):
    user_identifier = models.CharField(max_length=4096, db_index=True)
    request_type = models.CharField(max_length=4096, db_index=True)
    request_time = models.DateTimeField(db_index=True)
    request_metadata = models.TextField(max_length=(32 * 1024 * 1024 * 1024))
    successful = models.BooleanField(default=True, db_index=True)

class DataServerAccessRequestPending(models.Model):
    user_identifier = models.CharField(max_length=4096)
    request_type = models.CharField(max_length=4096)
    request_time = models.DateTimeField()
    request_metadata = models.TextField(max_length=(32 * 1024 * 1024 * 1024))
    successful = models.BooleanField(default=True)

    processed = models.BooleanField(default=False)

    def process(self):
        request = DataServerAccessRequest()

        request.user_identifier = self.user_identifier
        request.request_type = self.request_type
        request.request_type = self.request_type
        request.request_time = self.request_time
        request.request_metadata = self.request_metadata
        request.successful = self.successful

        request.save()

        self.processed = True
        self.save()

class DeviceModel(models.Model):
    model = models.CharField(max_length=1024, unique=True)
    manufacturer = models.CharField(max_length=1024)

    reference = models.URLField(max_length=(1024 * 1024), null=True, blank=True)

    notes = models.TextField(max_length=(1024 * 1024), null=True, blank=True)

    def __unicode__(self):
        return unicode(self.model + ' (' + self.manufacturer + ')')

class Device(models.Model):
    source = models.ForeignKey(DataSource, related_name='devices')

    model = models.ForeignKey(DeviceModel, related_name='devices')
    platform = models.CharField(max_length=(1024 * 1024), null=True, blank=True)

    notes = models.TextField(max_length=(1024 * 1024), null=True, blank=True)

    def __unicode__(self):
        return unicode(str(self.source.identifier) + ': ' + str(self.model.model) + ' (' + str(self.platform) + ')')

    def populate_device(self):
        user_agent = self.source.latest_user_agent()

        if user_agent is not None:
            tokens = user_agent.split('(')[1].split(';')

            self.platform = tokens[0]

            model_name = tokens[1][1:-1]

            model = DeviceModel.objects.filter(model=model_name).first()

            if model is None:
                model = DeviceModel(model=model_name, manufacturer='Unknown')
                model.save()

            self.model = model
        else:
            model = DeviceModel.objects.filter(model='Unknown').first()

            if model is None:
                model = DeviceModel(model='Unknown', manufacturer='Unknown')
                model.save()

            self.model = model

        self.save()

class DeviceIssue(models.Model): # pylint: disable=too-many-instance-attributes
    device = models.ForeignKey(Device, related_name='issues')

    state = models.CharField(max_length=1024, choices=DEVICE_ISSUE_STATE_CHOICES, default='opened')
    created = models.DateTimeField()
    last_updated = models.DateTimeField()

    user_agent = models.CharField(max_length=(1024 * 1024), null=True, blank=True)
    platform = models.CharField(max_length=(1024 * 1024), null=True, blank=True)
    app = models.CharField(max_length=(1024 * 1024), null=True, blank=True)
    version = models.CharField(max_length=(1024 * 1024), null=True, blank=True)
    device_model = models.CharField(max_length=(1024 * 1024), null=True, blank=True)

    description = models.TextField(max_length=(1024 * 1024), null=True, blank=True)
    tags = models.CharField(max_length=(1024 * 1024), null=True, blank=True)

    stability_related = models.BooleanField(default=False)
    uptime_related = models.BooleanField(default=False)
    responsiveness_related = models.BooleanField(default=False)
    battery_use_related = models.BooleanField(default=False)
    power_management_related = models.BooleanField(default=False)
    data_volume_related = models.BooleanField(default=False)
    data_quality_related = models.BooleanField(default=False)
    bandwidth_related = models.BooleanField(default=False)
    storage_related = models.BooleanField(default=False)
    configuration_related = models.BooleanField(default=False)
    location_related = models.BooleanField(default=False)
    correctness_related = models.BooleanField(default=False)
    ui_related = models.BooleanField(default=False)
    device_performance_related = models.BooleanField(default=False)
    device_stability_related = models.BooleanField(default=False)

@receiver(pre_save, sender=DeviceIssue)
def device_issue_pre_save_handler(sender, **kwargs): # pylint: disable=unused-argument, invalid-name
    issue = kwargs['instance']

    if issue.platform is None:
        issue.platform = issue.device.platform

    if issue.user_agent is None:
        issue.user_agent = issue.device.source.latest_user_agent()<|MERGE_RESOLUTION|>--- conflicted
+++ resolved
@@ -350,19 +350,7 @@
 
 class DataPoint(models.Model): # pylint: disable=too-many-instance-attributes
     class Meta: # pylint: disable=old-style-class, no-init, too-few-public-methods
-<<<<<<< HEAD
-        index_together = [
-            ['generator_definition', 'source_reference'],
-            ['generator_definition', 'created'],
-            ['source_reference', 'created'],
-            ['source_reference', 'recorded'],
-            ['generator_definition', 'source_reference', 'created'],
-            ['generator_definition', 'source_reference', 'created', 'recorded'],
-            ['generator_definition', 'source_reference', 'recorded'],
-        ]
-=======
         index_together = []
->>>>>>> b7e478be
 
     objects = DataPointManager()
 
