arrow==0.14.7; python_version < '3.0'
arrow==1.2.3; python_version >= '3.0' and python_version <= '3.7'
arrow==1.3.0; python_version >= '3.8'
azure-storage-blob==12.26.0; python_version >= '3.8'
azure-storage-blob==12.19.1; python_version >= '3.7' and python_version < '3.8'
azure-storage-blob==12.13.1; python_version >= '3.0' and python_version < '3.7'
azure-storage-blob==12.9.0; python_version < '3.0'
bandit==1.6.2; python_version < '3.0'
bandit==1.7.1; python_version == '3.6'
bandit==1.7.5; python_version == '3.7'
bandit==1.7.10; python_version == '3.8'
bandit==1.8.6; python_version >= '3.9'
boto==2.49.0
boto3==1.17.112; python_version < '3.0'
boto3==1.23.10; python_version >= '3.0' and python_version < '3.7'
boto3==1.33.13; python_version == '3.7'
boto3==1.37.38; python_version == '3.8'
boto3==1.40.16; python_version >= '3.9'
bcrypt==3.1.7; python_version < '3.0'
bcrypt==4.0.1; python_version >= '3.0' and python_version < '3.7'
bcrypt==4.2.1; python_version == '3.7'
bcrypt==4.3.0; python_version >= '3.8'
beautifulsoup4==4.9.3; python_version < '3.0'
beautifulsoup4==4.12.3; python_version >= '3.0' and python_version < '3.7'
beautifulsoup4==4.13.5; python_version >= '3.7'
caniusepython3==7.3.0
certifi==2021.10.8; python_version < '3.0'
certifi==2025.4.26; python_version >= '3.0' and python_version < '3.7'
certifi==2025.8.3; python_version >= '3.7'
cffi==1.15.1; python_version < '3.8'
cffi==1.17.1; python_version >= '3.8'
chardet==4.0.0; python_version < '3.0'
chardet==5.0.0; python_version >= '3.0' and python_version < '3.7'
chardet==5.2.0; python_version >= '3.7'
cryptography==2.9.2; python_version < '3.0'
cryptography==40.0.2; python_version >= '3.0' and python_version < '3.7'
cryptography==42.0.8; python_version >= '3.7' # Older version for lagging dependencies
dj-database-url==0.5.0; python_version < '3.0'
dj-database-url==2.1.0; python_version >= '3.0' and python_version <= '3.7'
dj-database-url==3.0.1; python_version >= '3.8'
Django==1.11.29; python_version < '3.0'
Django==3.2.25; python_version >= '3.0' and python_version <= '3.7'
Django==4.2.23; python_version >= '3.8' and python_version <= '3.9'
Django==5.2.4; python_version >= '3.10'
django-mathfilters==1.0.0
django-prettyjson==0.4.1
django-user-agents==0.4.0
dropbox==12.0.2
future==1.0.0
google-api-python-client==2.179.0; python_version >= '3.7'
google-api-python-client==2.52.0; python_version >= '3.0' and python_version < '3.7'
google-api-python-client==1.12.11; python_version < '3.0'
google-auth-httplib2==0.2.0
google-auth-oauthlib==1.2.2; python_version >= '3.0'
google-auth-oauthlib==0.4.1; python_version < '3.0'
humanize==1.0.0; python_version < '3.0'
humanize==3.14.0; python_version == '3.6'
humanize==4.6.0; python_version == '3.7'
humanize==4.10.0; python_version == '3.8'
humanize==4.12.3; python_version >= '3.9'
lockfile==0.12.2
lxml==5.0.1; python_version < '3.0'
lxml==5.4.0; python_version > '3.0' and python_version <= '3.7'
lxml==6.0.1; python_version >= '3.8'
numpy==1.16.6; python_version < '3.0'
numpy==1.19.5; python_version == '3.6'
numpy==1.21.6; python_version == '3.7'
numpy==1.24.3; python_version == '3.8'
numpy==2.0.1; python_version == '3.9'
numpy==2.2.6; python_version == '3.10'
numpy==2.3.2; python_version >= '3.11'
oauth2client==4.1.3
oauthlib==3.1.0; python_version < '3.0'
oauthlib==3.2.2; python_version >= '3.0' and python_version < '3.8'
oauthlib==3.3.1; python_version >= '3.8'
paramiko==2.12.0; python_version < '3.0'
<<<<<<< HEAD
paramiko==3.5.1; python_version >= '3.0'
pbr==7.0.1
=======
paramiko==3.5.1; python_version >= '3.0' and python_version < '3.9'
paramiko==4.0.0; python_version >= '3.9'
pbr==6.1.1
>>>>>>> cf636e53
psutil==6.1.1; python_version < '3.0'
psutil==7.0.0; python_version >= '3.0'
psycopg2-binary==2.8.6; python_version < '3.0'
psycopg2-binary==2.9.8; python_version >= '3.0' and python_version < '3.7'
psycopg2-binary==2.9.9; python_version == '3.7'
psycopg2-binary==2.9.10; python_version >= '3.8'
pushjack==1.6.0
# pyfcm==1.5.4; python_version < '3.0'
pyfcm==2.0.0; python_version < '3.0'
pyfcm==2.1.0; python_version >= '3.0'
pylint==1.9.5; python_version < '3.0'
pylint==2.13.9; python_version == '3.6'
pylint==2.17.7; python_version == '3.7'
pylint==3.2.7; python_version == '3.8'
pylint==3.3.8; python_version >= '3.9'
PyNaCl==1.4.0; python_version < '3.0'
PyNaCl==1.5.0; python_version >= '3.0'
python-dateutil==2.6.0; python_version < '3.0'
python-dateutil==2.9.0.post0; python_version >= '3.0'
pytz==2025.2
requests==2.27.1; python_version <= '3.6'
requests==2.31.0; python_version == '3.7'
requests==2.32.4; python_version >= '3.8'
requests-oauthlib==1.3.1; python_version < '3.0'
requests-oauthlib==2.0.0; python_version >= '3.0'
requests-toolbelt==1.0.0
rsa==4.9.1; python_version >= '3.0'
rsa==4.0; python_version < '3.0'
six==1.17.0
standardjson==0.3.1
stone==3.3.1; python_version < '3.0'
XlsxWriter==2.0.0; python_version < '3.4'
XlsxWriter==3.2.3; python_version >= '3.4' and python_version < '3.8'
XlsxWriter==3.2.5; python_version >= '3.8'
zipstream==1.1.4<|MERGE_RESOLUTION|>--- conflicted
+++ resolved
@@ -74,14 +74,9 @@
 oauthlib==3.2.2; python_version >= '3.0' and python_version < '3.8'
 oauthlib==3.3.1; python_version >= '3.8'
 paramiko==2.12.0; python_version < '3.0'
-<<<<<<< HEAD
-paramiko==3.5.1; python_version >= '3.0'
-pbr==7.0.1
-=======
 paramiko==3.5.1; python_version >= '3.0' and python_version < '3.9'
 paramiko==4.0.0; python_version >= '3.9'
-pbr==6.1.1
->>>>>>> cf636e53
+pbr==7.0.1
 psutil==6.1.1; python_version < '3.0'
 psutil==7.0.0; python_version >= '3.0'
 psycopg2-binary==2.8.6; python_version < '3.0'
