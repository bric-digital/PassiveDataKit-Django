arrow==0.14.7; python_version < '3.0'
arrow==1.2.3; python_version >= '3.0' and python_version <= '3.7'
arrow==1.4.0; python_version >= '3.8'
azure-storage-blob==12.27.1; python_version >= '3.9'
azure-storage-blob==12.26.0; python_version == '3.8'
azure-storage-blob==12.19.1; python_version == '3.7'
azure-storage-blob==12.13.1; python_version >= '3.0' and python_version < '3.7'
azure-storage-blob==12.9.0; python_version < '3.0'
bandit==1.6.2; python_version < '3.0'
bandit==1.7.1; python_version == '3.6'
bandit==1.7.5; python_version == '3.7'
bandit==1.7.10; python_version == '3.8'
bandit==1.8.6; python_version >= '3.9'
boto==2.49.0
boto3==1.17.112; python_version < '3.0'
boto3==1.23.10; python_version >= '3.0' and python_version < '3.7'
boto3==1.33.13; python_version == '3.7'
boto3==1.37.38; python_version == '3.8'
boto3==1.40.59; python_version >= '3.9'
bcrypt==3.1.7; python_version < '3.0'
bcrypt==4.0.1; python_version >= '3.0' and python_version < '3.7'
bcrypt==4.2.1; python_version == '3.7'
bcrypt==5.0.0; python_version >= '3.8'
beautifulsoup4==4.9.3; python_version < '3.0'
beautifulsoup4==4.12.3; python_version >= '3.0' and python_version < '3.7'
beautifulsoup4==4.14.2; python_version >= '3.7'
caniusepython3==7.3.0
certifi==2021.10.8; python_version < '3.0'
certifi==2025.4.26; python_version >= '3.0' and python_version < '3.7'
certifi==2025.10.5; python_version >= '3.7'
cffi==1.15.1; python_version < '3.8'
cffi==1.17.1; python_version == '3.8'
cffi==2.0.0; python_version >= '3.9'
chardet==4.0.0; python_version < '3.0'
chardet==5.0.0; python_version >= '3.0' and python_version < '3.7'
chardet==5.2.0; python_version >= '3.7'
cryptography==2.9.2; python_version < '3.0'
cryptography==40.0.2; python_version >= '3.0' and python_version < '3.7'
cryptography==42.0.8; python_version >= '3.7' # Older version for lagging dependencies
dj-database-url==0.5.0; python_version < '3.0'
dj-database-url==2.1.0; python_version >= '3.0' and python_version <= '3.7'
dj-database-url==3.0.1; python_version >= '3.8'
Django==1.11.29; python_version < '3.0'
Django==3.2.25; python_version >= '3.0' and python_version <= '3.7'
<<<<<<< HEAD
Django==4.2.24; python_version >= '3.8' and python_version <= '3.9'
=======
Django==4.2.25; python_version >= '3.8' and python_version <= '3.9'
>>>>>>> 12be38cb
Django==5.2.7; python_version >= '3.10'
django-mathfilters==1.0.0
django-prettyjson==0.4.1
django-user-agents==0.4.0
dropbox==12.0.2
future==1.0.0
google-api-python-client==2.185.0; python_version >= '3.7'
google-api-python-client==2.52.0; python_version >= '3.0' and python_version < '3.7'
google-api-python-client==1.12.11; python_version < '3.0'
google-auth-httplib2==0.2.0
google-auth-oauthlib==1.2.3; python_version >= '3.7'
google-auth-oauthlib==1.2.2; python_version >= '3.0' and python_version < '3.7'
google-auth-oauthlib==0.4.1; python_version < '3.0'
humanize==1.0.0; python_version < '3.0'
humanize==3.14.0; python_version == '3.6'
humanize==4.6.0; python_version == '3.7'
humanize==4.10.0; python_version == '3.8'
humanize==4.13.0; python_version == '3.9'
humanize==4.14.0; python_version >= '3.10'
lockfile==0.12.2
lxml==5.0.1; python_version < '3.0'
lxml==5.4.0; python_version > '3.0' and python_version <= '3.7'
lxml==6.0.2; python_version >= '3.8'
numpy==1.16.6; python_version < '3.0'
numpy==1.19.5; python_version == '3.6'
numpy==1.21.6; python_version == '3.7'
numpy==1.24.3; python_version == '3.8'
numpy==2.0.1; python_version == '3.9'
numpy==2.2.6; python_version == '3.10'
numpy==2.3.3; python_version >= '3.11'
oauth2client==4.1.3
oauthlib==3.1.0; python_version < '3.0'
oauthlib==3.2.2; python_version >= '3.0' and python_version < '3.8'
oauthlib==3.3.1; python_version >= '3.8'
paramiko==2.12.0; python_version < '3.0'
paramiko==3.5.1; python_version >= '3.0' and python_version < '3.9'
paramiko==4.0.0; python_version >= '3.9'
pbr==7.0.1
psutil==6.1.1; python_version < '3.0'
<<<<<<< HEAD
psutil==7.1.1; python_version >= '3.0'
=======
psutil==7.1.3; python_version >= '3.0'
>>>>>>> 12be38cb
psycopg2-binary==2.8.6; python_version < '3.0'
psycopg2-binary==2.9.8; python_version >= '3.0' and python_version < '3.7'
psycopg2-binary==2.9.9; python_version == '3.7'
psycopg2-binary==2.9.10; python_version == '3.8'
psycopg2-binary==2.9.11; python_version >= '3.9'
pushjack==1.6.0
# pyfcm==1.5.4; python_version < '3.0'
pyfcm==2.0.0; python_version < '3.0'
pyfcm==2.1.0; python_version >= '3.0'
pylint==1.9.5; python_version < '3.0'
pylint==2.13.9; python_version == '3.6'
pylint==2.17.7; python_version == '3.7'
pylint==3.2.7; python_version == '3.8'
pylint==3.3.9; python_version == '3.9'
pylint==4.0.2; python_version >= '3.10'
PyNaCl==1.4.0; python_version < '3.0'
PyNaCl==1.5.0; python_version >= '3.0' and python_version < '3.8'
PyNaCl==1.6.0; python_version >= '3.8'
python-dateutil==2.6.0; python_version < '3.0'
python-dateutil==2.9.0.post0; python_version >= '3.0'
pytz==2025.2
requests==2.27.1; python_version <= '3.6'
requests==2.31.0; python_version == '3.7'
requests==2.32.4; python_version == '3.8'
requests==2.32.5; python_version >= '3.9'
requests-oauthlib==1.3.1; python_version < '3.0'
requests-oauthlib==2.0.0; python_version >= '3.0'
requests-toolbelt==1.0.0
rsa==4.9.1; python_version >= '3.0'
rsa==4.0; python_version < '3.0'
six==1.17.0
standardjson==0.3.1
stone==3.3.1; python_version < '3.0'
XlsxWriter==2.0.0; python_version < '3.4'
XlsxWriter==3.2.3; python_version >= '3.4' and python_version < '3.8'
XlsxWriter==3.2.9; python_version >= '3.8'
zipstream==1.1.4<|MERGE_RESOLUTION|>--- conflicted
+++ resolved
@@ -42,11 +42,7 @@
 dj-database-url==3.0.1; python_version >= '3.8'
 Django==1.11.29; python_version < '3.0'
 Django==3.2.25; python_version >= '3.0' and python_version <= '3.7'
-<<<<<<< HEAD
-Django==4.2.24; python_version >= '3.8' and python_version <= '3.9'
-=======
 Django==4.2.25; python_version >= '3.8' and python_version <= '3.9'
->>>>>>> 12be38cb
 Django==5.2.7; python_version >= '3.10'
 django-mathfilters==1.0.0
 django-prettyjson==0.4.1
@@ -86,11 +82,7 @@
 paramiko==4.0.0; python_version >= '3.9'
 pbr==7.0.1
 psutil==6.1.1; python_version < '3.0'
-<<<<<<< HEAD
-psutil==7.1.1; python_version >= '3.0'
-=======
 psutil==7.1.3; python_version >= '3.0'
->>>>>>> 12be38cb
 psycopg2-binary==2.8.6; python_version < '3.0'
 psycopg2-binary==2.9.8; python_version >= '3.0' and python_version < '3.7'
 psycopg2-binary==2.9.9; python_version == '3.7'
