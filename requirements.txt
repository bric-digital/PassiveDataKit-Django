--- conflicted
+++ resolved
@@ -8,13 +8,8 @@
 bandit==1.7.1; python_version == '3.6'
 bandit==1.6.2; python_version < '3.0'
 boto==2.49.0
-<<<<<<< HEAD
-boto3==1.34.19; python_version >= '3.8'
+boto3==1.34.24; python_version >= '3.8'
 boto3==1.34.24; python_version == '3.7'
-=======
-boto3==1.34.23; python_version >= '3.8'
-boto3==1.33.13; python_version == '3.7'
->>>>>>> 0a2e865c
 boto3==1.23.10; python_version >= '3.0' and python_version < '3.7'
 boto3==1.17.112; python_version < '3.0'
 bcrypt==3.1.7; python_version < '3.0'
