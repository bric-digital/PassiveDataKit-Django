--- conflicted
+++ resolved
@@ -8,11 +8,7 @@
 bandit==1.7.1; python_version == '3.6'
 bandit==1.6.2; python_version < '3.0'
 boto==2.49.0
-<<<<<<< HEAD
-boto3==1.28.58; python_version >= '3.7'
-=======
 boto3==1.28.73; python_version >= '3.7'
->>>>>>> 39eaf62f
 boto3==1.23.10; python_version >= '3.0' and python_version < '3.7'
 boto3==1.17.112; python_version < '3.0'
 bcrypt==3.1.7; python_version < '3.0'
